--- conflicted
+++ resolved
@@ -293,22 +293,7 @@
 extension Association {
     /// :nodoc:
     public var databaseTableName: String {
-<<<<<<< HEAD
-        guard let tableName = _sqlAssociation.destination.relation.source.tableName else {
-            // Table name is only nil for SQLSource.subquery, which is only
-            // involved in the "trivial count query" (see SQLQuery.trivialCountQuery):
-            //
-            //      // SELECT COUNT(*) FROM (SELECT * FROM player LIMIT 10)
-            //      let request = Player.limit(10)
-            //      let count = try request.fetchCount(db)
-            //
-            // This fatal error can not currently happen.
-            fatalError("Association is not based on a database table")
-        }
-        return tableName
-=======
         _sqlAssociation.destination.relation.source.tableName
->>>>>>> 5464d641
     }
 }
 
