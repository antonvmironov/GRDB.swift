// !$*UTF8*$!
{
	archiveVersion = 1;
	classes = {
	};
	objectVersion = 47;
	objects = {

/* Begin PBXBuildFile section */
		56300B8A1C564EC8005A543B /* Database.swift in Sources */ = {isa = PBXBuildFile; fileRef = 56300B891C564EC8005A543B /* Database.swift */; };
		56900E421BBFF7D500B815B5 /* PersonEditionViewController.swift in Sources */ = {isa = PBXBuildFile; fileRef = 56900E411BBFF7D500B815B5 /* PersonEditionViewController.swift */; };
		56B8F4581B4E22B200C24296 /* AppDelegate.swift in Sources */ = {isa = PBXBuildFile; fileRef = 56B8F4571B4E22B200C24296 /* AppDelegate.swift */; };
		56B8F45A1B4E22B200C24296 /* MasterViewController.swift in Sources */ = {isa = PBXBuildFile; fileRef = 56B8F4591B4E22B200C24296 /* MasterViewController.swift */; };
		56B8F45C1B4E22B200C24296 /* DetailViewController.swift in Sources */ = {isa = PBXBuildFile; fileRef = 56B8F45B1B4E22B200C24296 /* DetailViewController.swift */; };
		56B8F45F1B4E22B200C24296 /* Main.storyboard in Resources */ = {isa = PBXBuildFile; fileRef = 56B8F45D1B4E22B200C24296 /* Main.storyboard */; };
		56B8F4611B4E22B200C24296 /* Assets.xcassets in Resources */ = {isa = PBXBuildFile; fileRef = 56B8F4601B4E22B200C24296 /* Assets.xcassets */; };
		56B8F4641B4E22B200C24296 /* LaunchScreen.storyboard in Resources */ = {isa = PBXBuildFile; fileRef = 56B8F4621B4E22B200C24296 /* LaunchScreen.storyboard */; };
		56B8F4991B4E23AA00C24296 /* Person.swift in Sources */ = {isa = PBXBuildFile; fileRef = 56B8F4981B4E23AA00C24296 /* Person.swift */; };
		56F1DA9C1BDA00C600BCC28E /* GRDB.framework in Frameworks */ = {isa = PBXBuildFile; fileRef = 567AA8A91B4E3F120082C3E4 /* GRDB.framework */; };
		56F1DA9D1BDA00C600BCC28E /* GRDB.framework in Embed Frameworks */ = {isa = PBXBuildFile; fileRef = 567AA8A91B4E3F120082C3E4 /* GRDB.framework */; settings = {ATTRIBUTES = (CodeSignOnCopy, RemoveHeadersOnCopy, ); }; };
/* End PBXBuildFile section */

/* Begin PBXContainerItemProxy section */
<<<<<<< HEAD
		31B0795C1C5120D2003790B7 /* PBXContainerItemProxy */ = {
=======
		56300B901C564EC9005A543B /* PBXContainerItemProxy */ = {
>>>>>>> cc0f76d7
			isa = PBXContainerItemProxy;
			containerPortal = 56B8F4871B4E235C00C24296 /* GRDB.xcodeproj */;
			proxyType = 2;
			remoteGlobalIDString = 56553C181C3E906C00522B5C;
			remoteInfo = GRDBOSXCrashTests;
		};
<<<<<<< HEAD
		31B0795E1C5120D2003790B7 /* PBXContainerItemProxy */ = {
=======
		56300B921C564EC9005A543B /* PBXContainerItemProxy */ = {
>>>>>>> cc0f76d7
			isa = PBXContainerItemProxy;
			containerPortal = 56B8F4871B4E235C00C24296 /* GRDB.xcodeproj */;
			proxyType = 2;
			remoteGlobalIDString = 560C981A1C0E22D300BF8471;
			remoteInfo = GRDBOSXPerformanceTests;
		};
		567AA8A41B4E3F120082C3E4 /* PBXContainerItemProxy */ = {
			isa = PBXContainerItemProxy;
			containerPortal = 56B8F4871B4E235C00C24296 /* GRDB.xcodeproj */;
			proxyType = 2;
			remoteGlobalIDString = DC3773F319C8CBB3004FCF85;
			remoteInfo = GRDBOSX;
		};
		567AA8A61B4E3F120082C3E4 /* PBXContainerItemProxy */ = {
			isa = PBXContainerItemProxy;
			containerPortal = 56B8F4871B4E235C00C24296 /* GRDB.xcodeproj */;
			proxyType = 2;
			remoteGlobalIDString = 56E5D7F91B4D422D00430942;
			remoteInfo = GRDBOSXTests;
		};
		567AA8A81B4E3F120082C3E4 /* PBXContainerItemProxy */ = {
			isa = PBXContainerItemProxy;
			containerPortal = 56B8F4871B4E235C00C24296 /* GRDB.xcodeproj */;
			proxyType = 2;
			remoteGlobalIDString = 56E5D7CA1B4D3FED00430942;
			remoteInfo = GRDBiOS;
		};
		567AA8AA1B4E3F120082C3E4 /* PBXContainerItemProxy */ = {
			isa = PBXContainerItemProxy;
			containerPortal = 56B8F4871B4E235C00C24296 /* GRDB.xcodeproj */;
			proxyType = 2;
			remoteGlobalIDString = 56E5D7D31B4D3FEE00430942;
			remoteInfo = GRDBiOSTests;
		};
		567AA8AC1B4E41CF0082C3E4 /* PBXContainerItemProxy */ = {
			isa = PBXContainerItemProxy;
			containerPortal = 56B8F4871B4E235C00C24296 /* GRDB.xcodeproj */;
			proxyType = 1;
			remoteGlobalIDString = 56E5D7C91B4D3FED00430942;
			remoteInfo = GRDBiOS;
		};
		56F1DA9E1BDA00C700BCC28E /* PBXContainerItemProxy */ = {
			isa = PBXContainerItemProxy;
			containerPortal = 56B8F4871B4E235C00C24296 /* GRDB.xcodeproj */;
			proxyType = 1;
			remoteGlobalIDString = 56E5D7C91B4D3FED00430942;
			remoteInfo = GRDBiOS;
		};
/* End PBXContainerItemProxy section */

/* Begin PBXCopyFilesBuildPhase section */
		56F1DA981BDA009600BCC28E /* CopyFiles */ = {
			isa = PBXCopyFilesBuildPhase;
			buildActionMask = 2147483647;
			dstPath = "";
			dstSubfolderSpec = 7;
			files = (
			);
			runOnlyForDeploymentPostprocessing = 0;
		};
		56F1DAA01BDA00C700BCC28E /* Embed Frameworks */ = {
			isa = PBXCopyFilesBuildPhase;
			buildActionMask = 2147483647;
			dstPath = "";
			dstSubfolderSpec = 10;
			files = (
				56F1DA9D1BDA00C600BCC28E /* GRDB.framework in Embed Frameworks */,
			);
			name = "Embed Frameworks";
			runOnlyForDeploymentPostprocessing = 0;
		};
/* End PBXCopyFilesBuildPhase section */

/* Begin PBXFileReference section */
		56300B891C564EC8005A543B /* Database.swift */ = {isa = PBXFileReference; fileEncoding = 4; lastKnownFileType = sourcecode.swift; path = Database.swift; sourceTree = "<group>"; };
		56900E411BBFF7D500B815B5 /* PersonEditionViewController.swift */ = {isa = PBXFileReference; fileEncoding = 4; lastKnownFileType = sourcecode.swift; path = PersonEditionViewController.swift; sourceTree = "<group>"; };
		56B8F4541B4E22B200C24296 /* GRDBDemoiOS.app */ = {isa = PBXFileReference; explicitFileType = wrapper.application; includeInIndex = 0; path = GRDBDemoiOS.app; sourceTree = BUILT_PRODUCTS_DIR; };
		56B8F4571B4E22B200C24296 /* AppDelegate.swift */ = {isa = PBXFileReference; lastKnownFileType = sourcecode.swift; path = AppDelegate.swift; sourceTree = "<group>"; };
		56B8F4591B4E22B200C24296 /* MasterViewController.swift */ = {isa = PBXFileReference; lastKnownFileType = sourcecode.swift; path = MasterViewController.swift; sourceTree = "<group>"; };
		56B8F45B1B4E22B200C24296 /* DetailViewController.swift */ = {isa = PBXFileReference; lastKnownFileType = sourcecode.swift; path = DetailViewController.swift; sourceTree = "<group>"; };
		56B8F45E1B4E22B200C24296 /* Base */ = {isa = PBXFileReference; lastKnownFileType = file.storyboard; name = Base; path = Base.lproj/Main.storyboard; sourceTree = "<group>"; };
		56B8F4601B4E22B200C24296 /* Assets.xcassets */ = {isa = PBXFileReference; lastKnownFileType = folder.assetcatalog; path = Assets.xcassets; sourceTree = "<group>"; };
		56B8F4631B4E22B200C24296 /* Base */ = {isa = PBXFileReference; lastKnownFileType = file.storyboard; name = Base; path = Base.lproj/LaunchScreen.storyboard; sourceTree = "<group>"; };
		56B8F4651B4E22B200C24296 /* Info.plist */ = {isa = PBXFileReference; lastKnownFileType = text.plist.xml; path = Info.plist; sourceTree = "<group>"; };
		56B8F4871B4E235C00C24296 /* GRDB.xcodeproj */ = {isa = PBXFileReference; lastKnownFileType = "wrapper.pb-project"; name = GRDB.xcodeproj; path = ../../../GRDB.xcodeproj; sourceTree = "<group>"; };
		56B8F4981B4E23AA00C24296 /* Person.swift */ = {isa = PBXFileReference; fileEncoding = 4; lastKnownFileType = sourcecode.swift; path = Person.swift; sourceTree = "<group>"; };
/* End PBXFileReference section */

/* Begin PBXFrameworksBuildPhase section */
		56B8F4511B4E22B200C24296 /* Frameworks */ = {
			isa = PBXFrameworksBuildPhase;
			buildActionMask = 2147483647;
			files = (
				56F1DA9C1BDA00C600BCC28E /* GRDB.framework in Frameworks */,
			);
			runOnlyForDeploymentPostprocessing = 0;
		};
/* End PBXFrameworksBuildPhase section */

/* Begin PBXGroup section */
		567AA89E1B4E3F120082C3E4 /* Products */ = {
			isa = PBXGroup;
			children = (
				567AA8A51B4E3F120082C3E4 /* GRDB.framework */,
<<<<<<< HEAD
				31B0795D1C5120D2003790B7 /* GRDBOSXCrashTests.xctest */,
				567AA8A71B4E3F120082C3E4 /* GRDBTests.xctest */,
				31B0795F1C5120D2003790B7 /* GRDBOSXPerformanceTests.xctest */,
=======
				56300B911C564EC9005A543B /* GRDBOSXCrashTests.xctest */,
				567AA8A71B4E3F120082C3E4 /* GRDBTests.xctest */,
				56300B931C564EC9005A543B /* GRDBOSXPerformanceTests.xctest */,
>>>>>>> cc0f76d7
				567AA8A91B4E3F120082C3E4 /* GRDB.framework */,
				567AA8AB1B4E3F120082C3E4 /* GRDBTests.xctest */,
			);
			name = Products;
			sourceTree = "<group>";
		};
		56900E3C1BBFF2C400B815B5 /* Resources */ = {
			isa = PBXGroup;
			children = (
				56B8F4601B4E22B200C24296 /* Assets.xcassets */,
				56B8F4621B4E22B200C24296 /* LaunchScreen.storyboard */,
				56B8F45D1B4E22B200C24296 /* Main.storyboard */,
			);
			name = Resources;
			sourceTree = "<group>";
		};
		56900E3D1BBFF2DB00B815B5 /* Frameworks */ = {
			isa = PBXGroup;
			children = (
				56B8F4871B4E235C00C24296 /* GRDB.xcodeproj */,
			);
			name = Frameworks;
			sourceTree = "<group>";
		};
		56900E3E1BBFF2E900B815B5 /* Controllers */ = {
			isa = PBXGroup;
			children = (
				56B8F45B1B4E22B200C24296 /* DetailViewController.swift */,
				56B8F4591B4E22B200C24296 /* MasterViewController.swift */,
				56900E411BBFF7D500B815B5 /* PersonEditionViewController.swift */,
			);
			name = Controllers;
			sourceTree = "<group>";
		};
		56900E3F1BBFF2F200B815B5 /* Models */ = {
			isa = PBXGroup;
			children = (
				56B8F4981B4E23AA00C24296 /* Person.swift */,
			);
			name = Models;
			sourceTree = "<group>";
		};
		56900E401BBFF31800B815B5 /* Supporting Files */ = {
			isa = PBXGroup;
			children = (
				56B8F4651B4E22B200C24296 /* Info.plist */,
			);
			name = "Supporting Files";
			sourceTree = "<group>";
		};
		56B8F44B1B4E22B200C24296 = {
			isa = PBXGroup;
			children = (
				56B8F4561B4E22B200C24296 /* GRDBDemoiOS */,
				56B8F4551B4E22B200C24296 /* Products */,
			);
			sourceTree = "<group>";
		};
		56B8F4551B4E22B200C24296 /* Products */ = {
			isa = PBXGroup;
			children = (
				56B8F4541B4E22B200C24296 /* GRDBDemoiOS.app */,
			);
			name = Products;
			sourceTree = "<group>";
		};
		56B8F4561B4E22B200C24296 /* GRDBDemoiOS */ = {
			isa = PBXGroup;
			children = (
				56B8F4571B4E22B200C24296 /* AppDelegate.swift */,
				56300B891C564EC8005A543B /* Database.swift */,
				56900E3E1BBFF2E900B815B5 /* Controllers */,
				56900E3F1BBFF2F200B815B5 /* Models */,
				56900E3C1BBFF2C400B815B5 /* Resources */,
				56900E3D1BBFF2DB00B815B5 /* Frameworks */,
				56900E401BBFF31800B815B5 /* Supporting Files */,
			);
			path = GRDBDemoiOS;
			sourceTree = "<group>";
		};
/* End PBXGroup section */

/* Begin PBXNativeTarget section */
		56B8F4531B4E22B200C24296 /* GRDBDemoiOS */ = {
			isa = PBXNativeTarget;
			buildConfigurationList = 56B8F47E1B4E22B200C24296 /* Build configuration list for PBXNativeTarget "GRDBDemoiOS" */;
			buildPhases = (
				56B8F4501B4E22B200C24296 /* Sources */,
				56B8F4511B4E22B200C24296 /* Frameworks */,
				56B8F4521B4E22B200C24296 /* Resources */,
				56F1DA981BDA009600BCC28E /* CopyFiles */,
				56F1DAA01BDA00C700BCC28E /* Embed Frameworks */,
			);
			buildRules = (
			);
			dependencies = (
				567AA8AD1B4E41CF0082C3E4 /* PBXTargetDependency */,
				56F1DA9F1BDA00C700BCC28E /* PBXTargetDependency */,
			);
			name = GRDBDemoiOS;
			productName = GRDBDemoiOS;
			productReference = 56B8F4541B4E22B200C24296 /* GRDBDemoiOS.app */;
			productType = "com.apple.product-type.application";
		};
/* End PBXNativeTarget section */

/* Begin PBXProject section */
		56B8F44C1B4E22B200C24296 /* Project object */ = {
			isa = PBXProject;
			attributes = {
				LastUpgradeCheck = 0700;
				ORGANIZATIONNAME = "Gwendal Roué";
				TargetAttributes = {
					56B8F4531B4E22B200C24296 = {
						CreatedOnToolsVersion = 7.0;
					};
				};
			};
			buildConfigurationList = 56B8F44F1B4E22B200C24296 /* Build configuration list for PBXProject "GRDBDemoiOS" */;
			compatibilityVersion = "Xcode 6.3";
			developmentRegion = English;
			hasScannedForEncodings = 0;
			knownRegions = (
				en,
				Base,
			);
			mainGroup = 56B8F44B1B4E22B200C24296;
			productRefGroup = 56B8F4551B4E22B200C24296 /* Products */;
			projectDirPath = "";
			projectReferences = (
				{
					ProductGroup = 567AA89E1B4E3F120082C3E4 /* Products */;
					ProjectRef = 56B8F4871B4E235C00C24296 /* GRDB.xcodeproj */;
				},
			);
			projectRoot = "";
			targets = (
				56B8F4531B4E22B200C24296 /* GRDBDemoiOS */,
			);
		};
/* End PBXProject section */

/* Begin PBXReferenceProxy section */
<<<<<<< HEAD
		31B0795D1C5120D2003790B7 /* GRDBOSXCrashTests.xctest */ = {
			isa = PBXReferenceProxy;
			fileType = wrapper.cfbundle;
			path = GRDBOSXCrashTests.xctest;
			remoteRef = 31B0795C1C5120D2003790B7 /* PBXContainerItemProxy */;
			sourceTree = BUILT_PRODUCTS_DIR;
		};
		31B0795F1C5120D2003790B7 /* GRDBOSXPerformanceTests.xctest */ = {
			isa = PBXReferenceProxy;
			fileType = wrapper.cfbundle;
			path = GRDBOSXPerformanceTests.xctest;
			remoteRef = 31B0795E1C5120D2003790B7 /* PBXContainerItemProxy */;
=======
		56300B911C564EC9005A543B /* GRDBOSXCrashTests.xctest */ = {
			isa = PBXReferenceProxy;
			fileType = wrapper.cfbundle;
			path = GRDBOSXCrashTests.xctest;
			remoteRef = 56300B901C564EC9005A543B /* PBXContainerItemProxy */;
			sourceTree = BUILT_PRODUCTS_DIR;
		};
		56300B931C564EC9005A543B /* GRDBOSXPerformanceTests.xctest */ = {
			isa = PBXReferenceProxy;
			fileType = wrapper.cfbundle;
			path = GRDBOSXPerformanceTests.xctest;
			remoteRef = 56300B921C564EC9005A543B /* PBXContainerItemProxy */;
>>>>>>> cc0f76d7
			sourceTree = BUILT_PRODUCTS_DIR;
		};
		567AA8A51B4E3F120082C3E4 /* GRDB.framework */ = {
			isa = PBXReferenceProxy;
			fileType = wrapper.framework;
			path = GRDB.framework;
			remoteRef = 567AA8A41B4E3F120082C3E4 /* PBXContainerItemProxy */;
			sourceTree = BUILT_PRODUCTS_DIR;
		};
		567AA8A71B4E3F120082C3E4 /* GRDBTests.xctest */ = {
			isa = PBXReferenceProxy;
			fileType = wrapper.cfbundle;
			path = GRDBTests.xctest;
			remoteRef = 567AA8A61B4E3F120082C3E4 /* PBXContainerItemProxy */;
			sourceTree = BUILT_PRODUCTS_DIR;
		};
		567AA8A91B4E3F120082C3E4 /* GRDB.framework */ = {
			isa = PBXReferenceProxy;
			fileType = wrapper.framework;
			path = GRDB.framework;
			remoteRef = 567AA8A81B4E3F120082C3E4 /* PBXContainerItemProxy */;
			sourceTree = BUILT_PRODUCTS_DIR;
		};
		567AA8AB1B4E3F120082C3E4 /* GRDBTests.xctest */ = {
			isa = PBXReferenceProxy;
			fileType = wrapper.cfbundle;
			path = GRDBTests.xctest;
			remoteRef = 567AA8AA1B4E3F120082C3E4 /* PBXContainerItemProxy */;
			sourceTree = BUILT_PRODUCTS_DIR;
		};
/* End PBXReferenceProxy section */

/* Begin PBXResourcesBuildPhase section */
		56B8F4521B4E22B200C24296 /* Resources */ = {
			isa = PBXResourcesBuildPhase;
			buildActionMask = 2147483647;
			files = (
				56B8F4641B4E22B200C24296 /* LaunchScreen.storyboard in Resources */,
				56B8F4611B4E22B200C24296 /* Assets.xcassets in Resources */,
				56B8F45F1B4E22B200C24296 /* Main.storyboard in Resources */,
			);
			runOnlyForDeploymentPostprocessing = 0;
		};
/* End PBXResourcesBuildPhase section */

/* Begin PBXSourcesBuildPhase section */
		56B8F4501B4E22B200C24296 /* Sources */ = {
			isa = PBXSourcesBuildPhase;
			buildActionMask = 2147483647;
			files = (
				56300B8A1C564EC8005A543B /* Database.swift in Sources */,
				56B8F45C1B4E22B200C24296 /* DetailViewController.swift in Sources */,
				56B8F45A1B4E22B200C24296 /* MasterViewController.swift in Sources */,
				56B8F4991B4E23AA00C24296 /* Person.swift in Sources */,
				56900E421BBFF7D500B815B5 /* PersonEditionViewController.swift in Sources */,
				56B8F4581B4E22B200C24296 /* AppDelegate.swift in Sources */,
			);
			runOnlyForDeploymentPostprocessing = 0;
		};
/* End PBXSourcesBuildPhase section */

/* Begin PBXTargetDependency section */
		567AA8AD1B4E41CF0082C3E4 /* PBXTargetDependency */ = {
			isa = PBXTargetDependency;
			name = GRDBiOS;
			targetProxy = 567AA8AC1B4E41CF0082C3E4 /* PBXContainerItemProxy */;
		};
		56F1DA9F1BDA00C700BCC28E /* PBXTargetDependency */ = {
			isa = PBXTargetDependency;
			name = GRDBiOS;
			targetProxy = 56F1DA9E1BDA00C700BCC28E /* PBXContainerItemProxy */;
		};
/* End PBXTargetDependency section */

/* Begin PBXVariantGroup section */
		56B8F45D1B4E22B200C24296 /* Main.storyboard */ = {
			isa = PBXVariantGroup;
			children = (
				56B8F45E1B4E22B200C24296 /* Base */,
			);
			name = Main.storyboard;
			sourceTree = "<group>";
		};
		56B8F4621B4E22B200C24296 /* LaunchScreen.storyboard */ = {
			isa = PBXVariantGroup;
			children = (
				56B8F4631B4E22B200C24296 /* Base */,
			);
			name = LaunchScreen.storyboard;
			sourceTree = "<group>";
		};
/* End PBXVariantGroup section */

/* Begin XCBuildConfiguration section */
		56B8F47C1B4E22B200C24296 /* Debug */ = {
			isa = XCBuildConfiguration;
			buildSettings = {
				ALWAYS_SEARCH_USER_PATHS = NO;
				CLANG_CXX_LANGUAGE_STANDARD = "gnu++0x";
				CLANG_CXX_LIBRARY = "libc++";
				CLANG_ENABLE_MODULES = YES;
				CLANG_ENABLE_OBJC_ARC = YES;
				CLANG_WARN_BOOL_CONVERSION = YES;
				CLANG_WARN_CONSTANT_CONVERSION = YES;
				CLANG_WARN_DIRECT_OBJC_ISA_USAGE = YES_ERROR;
				CLANG_WARN_EMPTY_BODY = YES;
				CLANG_WARN_ENUM_CONVERSION = YES;
				CLANG_WARN_INT_CONVERSION = YES;
				CLANG_WARN_OBJC_ROOT_CLASS = YES_ERROR;
				CLANG_WARN_UNREACHABLE_CODE = YES;
				CLANG_WARN__DUPLICATE_METHOD_MATCH = YES;
				"CODE_SIGN_IDENTITY[sdk=iphoneos*]" = "iPhone Developer";
				COPY_PHASE_STRIP = NO;
				DEBUG_INFORMATION_FORMAT = dwarf;
				ENABLE_STRICT_OBJC_MSGSEND = YES;
				ENABLE_TESTABILITY = YES;
				GCC_C_LANGUAGE_STANDARD = gnu99;
				GCC_DYNAMIC_NO_PIC = NO;
				GCC_NO_COMMON_BLOCKS = YES;
				GCC_OPTIMIZATION_LEVEL = 0;
				GCC_PREPROCESSOR_DEFINITIONS = (
					"DEBUG=1",
					"$(inherited)",
				);
				GCC_WARN_64_TO_32_BIT_CONVERSION = YES;
				GCC_WARN_ABOUT_RETURN_TYPE = YES_ERROR;
				GCC_WARN_UNDECLARED_SELECTOR = YES;
				GCC_WARN_UNINITIALIZED_AUTOS = YES_AGGRESSIVE;
				GCC_WARN_UNUSED_FUNCTION = YES;
				GCC_WARN_UNUSED_VARIABLE = YES;
				IPHONEOS_DEPLOYMENT_TARGET = 9.0;
				MTL_ENABLE_DEBUG_INFO = YES;
				ONLY_ACTIVE_ARCH = YES;
				SDKROOT = iphoneos;
				SWIFT_OPTIMIZATION_LEVEL = "-Onone";
				TARGETED_DEVICE_FAMILY = "1,2";
			};
			name = Debug;
		};
		56B8F47D1B4E22B200C24296 /* Release */ = {
			isa = XCBuildConfiguration;
			buildSettings = {
				ALWAYS_SEARCH_USER_PATHS = NO;
				CLANG_CXX_LANGUAGE_STANDARD = "gnu++0x";
				CLANG_CXX_LIBRARY = "libc++";
				CLANG_ENABLE_MODULES = YES;
				CLANG_ENABLE_OBJC_ARC = YES;
				CLANG_WARN_BOOL_CONVERSION = YES;
				CLANG_WARN_CONSTANT_CONVERSION = YES;
				CLANG_WARN_DIRECT_OBJC_ISA_USAGE = YES_ERROR;
				CLANG_WARN_EMPTY_BODY = YES;
				CLANG_WARN_ENUM_CONVERSION = YES;
				CLANG_WARN_INT_CONVERSION = YES;
				CLANG_WARN_OBJC_ROOT_CLASS = YES_ERROR;
				CLANG_WARN_UNREACHABLE_CODE = YES;
				CLANG_WARN__DUPLICATE_METHOD_MATCH = YES;
				"CODE_SIGN_IDENTITY[sdk=iphoneos*]" = "iPhone Developer";
				COPY_PHASE_STRIP = NO;
				DEBUG_INFORMATION_FORMAT = "dwarf-with-dsym";
				ENABLE_NS_ASSERTIONS = NO;
				ENABLE_STRICT_OBJC_MSGSEND = YES;
				GCC_C_LANGUAGE_STANDARD = gnu99;
				GCC_NO_COMMON_BLOCKS = YES;
				GCC_WARN_64_TO_32_BIT_CONVERSION = YES;
				GCC_WARN_ABOUT_RETURN_TYPE = YES_ERROR;
				GCC_WARN_UNDECLARED_SELECTOR = YES;
				GCC_WARN_UNINITIALIZED_AUTOS = YES_AGGRESSIVE;
				GCC_WARN_UNUSED_FUNCTION = YES;
				GCC_WARN_UNUSED_VARIABLE = YES;
				IPHONEOS_DEPLOYMENT_TARGET = 9.0;
				MTL_ENABLE_DEBUG_INFO = NO;
				SDKROOT = iphoneos;
				TARGETED_DEVICE_FAMILY = "1,2";
				VALIDATE_PRODUCT = YES;
			};
			name = Release;
		};
		56B8F47F1B4E22B200C24296 /* Debug */ = {
			isa = XCBuildConfiguration;
			buildSettings = {
				ASSETCATALOG_COMPILER_APPICON_NAME = AppIcon;
				EMBEDDED_CONTENT_CONTAINS_SWIFT = YES;
				INFOPLIST_FILE = GRDBDemoiOS/Info.plist;
				LD_RUNPATH_SEARCH_PATHS = "$(inherited) @executable_path/Frameworks";
				PRODUCT_BUNDLE_IDENTIFIER = com.github.groue.GRDBDemoiOS;
				PRODUCT_NAME = "$(TARGET_NAME)";
			};
			name = Debug;
		};
		56B8F4801B4E22B200C24296 /* Release */ = {
			isa = XCBuildConfiguration;
			buildSettings = {
				ASSETCATALOG_COMPILER_APPICON_NAME = AppIcon;
				EMBEDDED_CONTENT_CONTAINS_SWIFT = YES;
				INFOPLIST_FILE = GRDBDemoiOS/Info.plist;
				LD_RUNPATH_SEARCH_PATHS = "$(inherited) @executable_path/Frameworks";
				PRODUCT_BUNDLE_IDENTIFIER = com.github.groue.GRDBDemoiOS;
				PRODUCT_NAME = "$(TARGET_NAME)";
			};
			name = Release;
		};
/* End XCBuildConfiguration section */

/* Begin XCConfigurationList section */
		56B8F44F1B4E22B200C24296 /* Build configuration list for PBXProject "GRDBDemoiOS" */ = {
			isa = XCConfigurationList;
			buildConfigurations = (
				56B8F47C1B4E22B200C24296 /* Debug */,
				56B8F47D1B4E22B200C24296 /* Release */,
			);
			defaultConfigurationIsVisible = 0;
			defaultConfigurationName = Release;
		};
		56B8F47E1B4E22B200C24296 /* Build configuration list for PBXNativeTarget "GRDBDemoiOS" */ = {
			isa = XCConfigurationList;
			buildConfigurations = (
				56B8F47F1B4E22B200C24296 /* Debug */,
				56B8F4801B4E22B200C24296 /* Release */,
			);
			defaultConfigurationIsVisible = 0;
			defaultConfigurationName = Release;
		};
/* End XCConfigurationList section */
	};
	rootObject = 56B8F44C1B4E22B200C24296 /* Project object */;
}<|MERGE_RESOLUTION|>--- conflicted
+++ resolved
@@ -21,22 +21,14 @@
 /* End PBXBuildFile section */
 
 /* Begin PBXContainerItemProxy section */
-<<<<<<< HEAD
 		31B0795C1C5120D2003790B7 /* PBXContainerItemProxy */ = {
-=======
-		56300B901C564EC9005A543B /* PBXContainerItemProxy */ = {
->>>>>>> cc0f76d7
 			isa = PBXContainerItemProxy;
 			containerPortal = 56B8F4871B4E235C00C24296 /* GRDB.xcodeproj */;
 			proxyType = 2;
 			remoteGlobalIDString = 56553C181C3E906C00522B5C;
 			remoteInfo = GRDBOSXCrashTests;
 		};
-<<<<<<< HEAD
 		31B0795E1C5120D2003790B7 /* PBXContainerItemProxy */ = {
-=======
-		56300B921C564EC9005A543B /* PBXContainerItemProxy */ = {
->>>>>>> cc0f76d7
 			isa = PBXContainerItemProxy;
 			containerPortal = 56B8F4871B4E235C00C24296 /* GRDB.xcodeproj */;
 			proxyType = 2;
@@ -141,15 +133,9 @@
 			isa = PBXGroup;
 			children = (
 				567AA8A51B4E3F120082C3E4 /* GRDB.framework */,
-<<<<<<< HEAD
 				31B0795D1C5120D2003790B7 /* GRDBOSXCrashTests.xctest */,
 				567AA8A71B4E3F120082C3E4 /* GRDBTests.xctest */,
 				31B0795F1C5120D2003790B7 /* GRDBOSXPerformanceTests.xctest */,
-=======
-				56300B911C564EC9005A543B /* GRDBOSXCrashTests.xctest */,
-				567AA8A71B4E3F120082C3E4 /* GRDBTests.xctest */,
-				56300B931C564EC9005A543B /* GRDBOSXPerformanceTests.xctest */,
->>>>>>> cc0f76d7
 				567AA8A91B4E3F120082C3E4 /* GRDB.framework */,
 				567AA8AB1B4E3F120082C3E4 /* GRDBTests.xctest */,
 			);
@@ -293,7 +279,6 @@
 /* End PBXProject section */
 
 /* Begin PBXReferenceProxy section */
-<<<<<<< HEAD
 		31B0795D1C5120D2003790B7 /* GRDBOSXCrashTests.xctest */ = {
 			isa = PBXReferenceProxy;
 			fileType = wrapper.cfbundle;
@@ -306,20 +291,6 @@
 			fileType = wrapper.cfbundle;
 			path = GRDBOSXPerformanceTests.xctest;
 			remoteRef = 31B0795E1C5120D2003790B7 /* PBXContainerItemProxy */;
-=======
-		56300B911C564EC9005A543B /* GRDBOSXCrashTests.xctest */ = {
-			isa = PBXReferenceProxy;
-			fileType = wrapper.cfbundle;
-			path = GRDBOSXCrashTests.xctest;
-			remoteRef = 56300B901C564EC9005A543B /* PBXContainerItemProxy */;
-			sourceTree = BUILT_PRODUCTS_DIR;
-		};
-		56300B931C564EC9005A543B /* GRDBOSXPerformanceTests.xctest */ = {
-			isa = PBXReferenceProxy;
-			fileType = wrapper.cfbundle;
-			path = GRDBOSXPerformanceTests.xctest;
-			remoteRef = 56300B921C564EC9005A543B /* PBXContainerItemProxy */;
->>>>>>> cc0f76d7
 			sourceTree = BUILT_PRODUCTS_DIR;
 		};
 		567AA8A51B4E3F120082C3E4 /* GRDB.framework */ = {
